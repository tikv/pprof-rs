// Copyright 2019 TiKV Project Authors. Licensed under Apache-2.0.

use std::convert::TryInto;
use std::os::raw::c_int;

use backtrace::Frame;
use nix::sys::signal;
use parking_lot::RwLock;
use smallvec::SmallVec;

#[cfg(any(target_arch = "x86_64", target_arch = "aarch64"))]
use findshlibs::{Segment, SharedLibrary, TargetSharedLibrary};

use crate::collector::Collector;
use crate::error::{Error, Result};
use crate::frames::UnresolvedFrames;
use crate::report::ReportBuilder;
use crate::timer::Timer;
use crate::{MAX_DEPTH, MAX_THREAD_NAME};

lazy_static::lazy_static! {
    pub(crate) static ref PROFILER: RwLock<Result<Profiler>> = RwLock::new(Profiler::new());
}

pub struct Profiler {
    pub(crate) data: Collector<UnresolvedFrames>,
    sample_counter: i32,

    running: bool,

    #[cfg(all(any(target_arch = "x86_64", target_arch = "aarch64")))]
    blocklist_segments: Vec<(usize, usize)>,
}

pub struct ProfilerGuardBuilder {
    frequency: c_int,
    #[cfg(all(any(target_arch = "x86_64", target_arch = "aarch64")))]
    blocklist_segments: Vec<(usize, usize)>,
}

impl Default for ProfilerGuardBuilder {
    fn default() -> ProfilerGuardBuilder {
        ProfilerGuardBuilder {
            frequency: 99,

            #[cfg(all(any(target_arch = "x86_64", target_arch = "aarch64")))]
            blocklist_segments: Vec::new(),
        }
    }
}

impl ProfilerGuardBuilder {
    pub fn frequency(self, frequency: c_int) -> Self {
        Self { frequency, ..self }
    }
    #[cfg(all(any(target_arch = "x86_64", target_arch = "aarch64")))]
    pub fn blocklist<T: AsRef<str>>(self, blocklist: &[T]) -> Self {
        let blocklist_segments = {
            let mut segments = Vec::new();
            TargetSharedLibrary::each(|shlib| {
                let in_blocklist = match shlib.name().to_str() {
                    Some(name) => {
                        let mut in_blocklist = false;
                        for blocked_name in blocklist.iter() {
                            if name.contains(blocked_name.as_ref()) {
                                in_blocklist = true;
                            }
                        }

                        in_blocklist
                    }

                    None => false,
                };
                if in_blocklist {
                    for seg in shlib.segments() {
                        let avam = seg.actual_virtual_memory_address(shlib);
                        let start = avam.0;
                        let end = start + seg.len();
                        segments.push((start, end));
                    }
                }
            });
            segments
        };

        Self {
            blocklist_segments,
            ..self
        }
    }
    pub fn build(self) -> Result<ProfilerGuard<'static>> {
        trigger_lazy();

        match PROFILER.write().as_mut() {
            Err(err) => {
                log::error!("Error in creating profiler: {}", err);
                Err(Error::CreatingError)
            }
            Ok(profiler) => {
                #[cfg(all(any(target_arch = "x86_64", target_arch = "aarch64")))]
                {
                    profiler.blocklist_segments = self.blocklist_segments;
                }

                match profiler.start() {
                    Ok(()) => Ok(ProfilerGuard::<'static> {
                        profiler: &PROFILER,
                        timer: Some(Timer::new(self.frequency)),
                    }),
                    Err(err) => Err(err),
                }
            }
        }
    }
}

/// RAII structure used to stop profiling when dropped. It is the only interface to access profiler.
pub struct ProfilerGuard<'a> {
    profiler: &'a RwLock<Result<Profiler>>,
    timer: Option<Timer>,

    sample_rate: c_int,
    start: std::time::SystemTime,
}

fn trigger_lazy() {
    let _ = backtrace::Backtrace::new();
    let _ = PROFILER.read();
}

impl ProfilerGuard<'_> {
    /// Start profiling with given sample frequency.
    pub fn new(frequency: c_int) -> Result<ProfilerGuard<'static>> {
<<<<<<< HEAD
        trigger_lazy();

        match PROFILER.write().as_mut() {
            Err(err) => {
                log::error!("Error in creating profiler: {}", err);
                Err(Error::CreatingError)
            }
            Ok(profiler) => match profiler.start() {
                Ok(()) => Ok(ProfilerGuard::<'static> {
                    profiler: &PROFILER,
                    timer: Some(Timer::new(frequency)),

                    sample_rate: frequency,
                    start: std::time::SystemTime::now(),
                }),
                Err(err) => Err(err),
            },
        }
=======
        ProfilerGuardBuilder::default().frequency(frequency).build()
>>>>>>> 72466720
    }

    /// Generate a report
    pub fn report(&self) -> ReportBuilder {
        ReportBuilder::new(
            self.profiler,
            self.sample_rate,
            self.start,
            std::time::SystemTime::now(),
        )
    }
}

impl<'a> Drop for ProfilerGuard<'a> {
    fn drop(&mut self) {
        drop(self.timer.take());

        match self.profiler.write().as_mut() {
            Err(_) => {}
            Ok(profiler) => match profiler.stop() {
                Ok(()) => {}
                Err(err) => log::error!("error while stopping profiler {}", err),
            },
        }
    }
}

fn write_thread_name_fallback(current_thread: libc::pthread_t, name: &mut [libc::c_char]) {
    let mut len = 0;
    let mut base = 1;

    while current_thread as u128 > base && len < MAX_THREAD_NAME {
        base *= 10;
        len += 1;
    }

    let mut index = 0;
    while index < len && base > 1 {
        base /= 10;

        name[index] = match (48 + (current_thread as u128 / base) % 10).try_into() {
            Ok(digit) => digit,
            Err(_) => {
                log::error!("fail to convert thread_id to string");
                0
            }
        };

        index += 1;
    }
}

#[cfg(not(any(target_os = "linux", target_os = "macos")))]
fn write_thread_name(current_thread: libc::pthread_t, name: &mut [libc::c_char]) {
    write_thread_name_fallback(current_thread, name);
}

#[cfg(any(target_os = "linux", target_os = "macos"))]
fn write_thread_name(current_thread: libc::pthread_t, name: &mut [libc::c_char]) {
    let name_ptr = name as *mut [libc::c_char] as *mut libc::c_char;
    let ret = unsafe { libc::pthread_getname_np(current_thread, name_ptr, MAX_THREAD_NAME) };

    if ret != 0 {
        write_thread_name_fallback(current_thread, name);
    }
}

#[no_mangle]
#[cfg_attr(
    not(all(any(target_arch = "x86_64", target_arch = "aarch64"))),
    allow(unused_variables)
)]
extern "C" fn perf_signal_handler(
    _signal: c_int,
    _siginfo: *mut libc::siginfo_t,
    ucontext: *mut libc::c_void,
) {
    if let Some(mut guard) = PROFILER.try_write() {
        if let Ok(profiler) = guard.as_mut() {
            #[cfg(all(any(target_arch = "x86_64", target_arch = "aarch64")))]
            if !ucontext.is_null() {
                let ucontext: *mut libc::ucontext_t = ucontext as *mut libc::ucontext_t;

                #[cfg(all(target_arch = "x86_64", target_os = "linux"))]
                let addr =
                    unsafe { (*ucontext).uc_mcontext.gregs[libc::REG_RIP as usize] as usize };

                #[cfg(all(target_arch = "x86_64", target_os = "macos"))]
                let addr = unsafe {
                    let mcontext = (*ucontext).uc_mcontext;
                    if mcontext.is_null() {
                        0
                    } else {
                        (*mcontext).__ss.__rip as usize
                    }
                };

                #[cfg(all(target_arch = "aarch64", target_os = "linux"))]
                let addr = unsafe { (*ucontext).uc_mcontext.pc as usize };

                #[cfg(all(target_arch = "aarch64", target_os = "macos"))]
                let addr = unsafe {
                    let mcontext = (*ucontext).uc_mcontext;
                    if mcontext.is_null() {
                        0
                    } else {
                        (*mcontext).__ss.__pc as usize
                    }
                };

                if profiler.is_blocklisted(addr) {
                    return;
                }
            }

            let mut bt: SmallVec<[Frame; MAX_DEPTH]> = SmallVec::with_capacity(MAX_DEPTH);
            let mut index = 0;

            unsafe {
                backtrace::trace_unsynchronized(|frame| {
                    if index < MAX_DEPTH {
                        bt.push(frame.clone());
                        index += 1;
                        true
                    } else {
                        false
                    }
                });
            }

            let current_thread = unsafe { libc::pthread_self() };
            let mut name = [0; MAX_THREAD_NAME];
            let name_ptr = &mut name as *mut [libc::c_char] as *mut libc::c_char;

            write_thread_name(current_thread, &mut name);

            let name = unsafe { std::ffi::CStr::from_ptr(name_ptr) };
            profiler.sample(bt, name.to_bytes(), current_thread as u64);
        }
    }
}

impl Profiler {
    fn new() -> Result<Self> {
        Ok(Profiler {
            data: Collector::new()?,
            sample_counter: 0,
            running: false,

            #[cfg(all(any(target_arch = "x86_64", target_arch = "aarch64")))]
            blocklist_segments: Vec::new(),
        })
    }

    #[cfg(all(any(target_arch = "x86_64", target_arch = "aarch64")))]
    fn is_blocklisted(&self, addr: usize) -> bool {
        for libs in &self.blocklist_segments {
            if addr > libs.0 && addr < libs.1 {
                return true;
            }
        }
        false
    }
}

impl Profiler {
    pub fn start(&mut self) -> Result<()> {
        log::info!("starting cpu profiler");
        if self.running {
            Err(Error::Running)
        } else {
            self.register_signal_handler()?;
            self.running = true;

            Ok(())
        }
    }

    fn init(&mut self) -> Result<()> {
        self.sample_counter = 0;
        self.data = Collector::new()?;
        self.running = false;

        Ok(())
    }

    pub fn stop(&mut self) -> Result<()> {
        log::info!("stopping cpu profiler");
        if self.running {
            self.unregister_signal_handler()?;
            self.init()?;

            Ok(())
        } else {
            Err(Error::NotRunning)
        }
    }

    fn register_signal_handler(&self) -> Result<()> {
        let handler = signal::SigHandler::SigAction(perf_signal_handler);
        let sigaction = signal::SigAction::new(
            handler,
            signal::SaFlags::SA_SIGINFO,
            signal::SigSet::empty(),
        );
        unsafe { signal::sigaction(signal::SIGPROF, &sigaction) }?;

        Ok(())
    }

    fn unregister_signal_handler(&self) -> Result<()> {
        let handler = signal::SigHandler::SigIgn;
        unsafe { signal::signal(signal::SIGPROF, handler) }?;

        Ok(())
    }

    // This function has to be AS-safe
    pub fn sample(
        &mut self,
        backtrace: SmallVec<[Frame; MAX_DEPTH]>,
        thread_name: &[u8],
        thread_id: u64,
    ) {
        let frames = UnresolvedFrames::new(backtrace, thread_name, thread_id);
        self.sample_counter += 1;

        if let Ok(()) = self.data.add(frames, 1) {}
    }
}

#[cfg(test)]
#[cfg(target_os = "linux")]
mod tests {
    use super::*;

    use std::cell::RefCell;
    use std::ffi::c_void;

    use std::ptr::null_mut;

    extern "C" {
        static mut __malloc_hook: Option<extern "C" fn(size: usize) -> *mut c_void>;

        fn malloc(size: usize) -> *mut c_void;
    }

    thread_local! {
        static FLAG: RefCell<bool> = RefCell::new(false);
    }

    extern "C" fn malloc_hook(size: usize) -> *mut c_void {
        unsafe {
            __malloc_hook = None;
        }

        FLAG.with(|flag| {
            flag.replace(true);
        });
        let p = unsafe { malloc(size) };

        unsafe {
            __malloc_hook = Some(malloc_hook);
        }

        p
    }

    #[inline(never)]
    fn is_prime_number(v: usize, prime_numbers: &[usize]) -> bool {
        if v < 10000 {
            let r = prime_numbers.binary_search(&v);
            return r.is_ok();
        }

        for n in prime_numbers {
            if v % n == 0 {
                return false;
            }
        }

        true
    }

    #[inline(never)]
    fn prepare_prime_numbers() -> Vec<usize> {
        // bootstrap: Generate a prime table of 0..10000
        let mut prime_number_table: [bool; 10000] = [true; 10000];
        prime_number_table[0] = false;
        prime_number_table[1] = false;
        for i in 2..10000 {
            if prime_number_table[i] {
                let mut v = i * 2;
                while v < 10000 {
                    prime_number_table[v] = false;
                    v += i;
                }
            }
        }
        let mut prime_numbers = vec![];
        for (i, item) in prime_number_table.iter().enumerate().skip(2) {
            if *item {
                prime_numbers.push(i);
            }
        }
        prime_numbers
    }

    #[cfg(target_os = "linux")]
    #[test]
    fn malloc_free() {
        trigger_lazy();

        let prime_numbers = prepare_prime_numbers();

        let mut _v = 0;

        unsafe {
            __malloc_hook = Some(malloc_hook);
        }
        for i in 2..50000 {
            if is_prime_number(i, &prime_numbers) {
                _v += 1;
                perf_signal_handler(27, null_mut(), null_mut());
            }
        }
        unsafe {
            __malloc_hook = None;
        }

        FLAG.with(|flag| {
            assert!(!*flag.borrow());
        });
    }
}<|MERGE_RESOLUTION|>--- conflicted
+++ resolved
@@ -107,6 +107,9 @@
                     Ok(()) => Ok(ProfilerGuard::<'static> {
                         profiler: &PROFILER,
                         timer: Some(Timer::new(self.frequency)),
+
+                        sample_rate: self.frequency,
+                        start: std::time::SystemTime::now(),
                     }),
                     Err(err) => Err(err),
                 }
@@ -132,28 +135,7 @@
 impl ProfilerGuard<'_> {
     /// Start profiling with given sample frequency.
     pub fn new(frequency: c_int) -> Result<ProfilerGuard<'static>> {
-<<<<<<< HEAD
-        trigger_lazy();
-
-        match PROFILER.write().as_mut() {
-            Err(err) => {
-                log::error!("Error in creating profiler: {}", err);
-                Err(Error::CreatingError)
-            }
-            Ok(profiler) => match profiler.start() {
-                Ok(()) => Ok(ProfilerGuard::<'static> {
-                    profiler: &PROFILER,
-                    timer: Some(Timer::new(frequency)),
-
-                    sample_rate: frequency,
-                    start: std::time::SystemTime::now(),
-                }),
-                Err(err) => Err(err),
-            },
-        }
-=======
         ProfilerGuardBuilder::default().frequency(frequency).build()
->>>>>>> 72466720
     }
 
     /// Generate a report
