# Changelog
All notable changes to this project will be documented in this file.

The format is based on [Keep a Changelog](https://keepachangelog.com/en/1.0.0/),
and this project adheres to [Semantic Versioning](https://semver.org/spec/v2.0.0.html).

## [Unreleased]

### Added
<<<<<<< HEAD
- Add `demangle` setter to the `ReportBuilder` to allow using custom demangler (#126)

### Changed
- Remove `backtrace-rs` feature, as the default choice when not specified (#130)

## [0.9.1] - 2022-05-19

### Fixed
- Protect the error number in signal handler (#128)
=======
- Support custom demangler (#126)
>>>>>>> a5b1ae82

## [0.9.0] - 2022-05-09

### Added
- Add `frame-pointer` feature to unwind the stack with frame pointer (#116)

### Changed
- The user has to specify one unwind implementation (`backtrace-rs` or `frame-pointer`) in the features (#116)

## [0.8.0] - 2022-04-20

### Changed
- Update prost from 0.9 to 0.10 (#113, #114, #115)

### Fixed
- Fix pthread_getname_np not available on musl (#110)

## [0.7.0] - 2022-03-08

### Added
- Add rust-protobuf support by adding protobuf-codec features (#106)

### Changed
- protobuf feature is renamed to prost-codec to align all other tikv projects (#106)

## [0.6.2] - 2021-12-24
### Added
- implement `Clone` for `ProfilerGuardBuilder` [@yangkeao](https://github.com/YangKeao)
- Add thread names and timing information to protobuf reports [@free](https://github.com/free)

## [0.6.1] - 2021-11-01
### Added
- `blocklist` to skip sampling in selected shared library [@yangkeao](https://github.com/YangKeao)

### Fixed
- Fix memory leak in collector of samples [@yangkeao](https://github.com/YangKeao)

## [0.6.0] - 2021-10-21
### Changed
- Bump prost* to v0.9.0 [@PsiACE](https://github.com/PsiACE)

### Security
- Bump nix to v0.23 [@PsiACE](https://github.com/PsiACE)

## [0.5.0] - 2021-10-21
### Changed
- Bump version of prost* [@PsiACE](https://github.com/PsiACE)

## [0.4.4] - 2021-07-13
### Fixed
- Fix the lifetime mark is not used by criterion output [@yangkeao](https://github.com/YangKeao)

## [0.4.3] - 2021-03-18
### Changed
- Change the output paths for `criterion::PProfProfiler` to support benchmark groups [@yangkeao](https://github.com/YangKeao)

### Security
- Bump nix to v0.20 [@yangkeao](https://github.com/YangKeao)

## [0.4.2] - 2021-02-20
### Added
- Implement criterion profiler [@yangkeao](https://github.com/YangKeao)

### Fixed
- Fix compilation error on arm architecture [@yangkeao](https://github.com/YangKeao)

## [0.4.1] - 2021-02-10
### Added
- Allow passing custom flamegraph options [@yangkeao](https://github.com/YangKeao)

## [0.4.0] - 2020-12-30
### Fix
- Fix flamegraph inline functions [@yangkeao](https://github.com/YangKeao)

## [0.3.21] - 2020-12-28
### Changed
- Bump version of prost* [@xhebox](https://github.com/xhebox)

### Security
- Bump rand to v0.8 @dependabot
- Bump nix to v0.19 @dependabot

## [0.3.20] - 2020-12-11
### Changed
- Split `symbolic-demangle` into multiple features [@yangkeao](https://github.com/YangKeao)

## [0.3.19] - 2020-12-11
### Fix
- Ignore SIGPROF signal after stop, rather than reset to the default handler [@yangkeao](https://github.com/YangKeao)

## [0.3.18] - 2020-08-07
### Added
- Add `Report::build_unresolved` [@umanwizard](https://github.com/umanwizard)

### Changed
- Change from `&mut self` to `&self` in `RpoertBuilder::build` [@umanwizard](https://github.com/umanwizard)

## [0.3.16] - 2020-02-25
### Added
- Support cpp demangle [@yangkeao](https://github.com/YangKeao)

## [0.3.15] - 2020-02-05
### Added
- Filter out signal handler functions [@yangkeao](https://github.com/YangKeao)

### Fixed
- Fix protobuf unit [@yangkeao](https://github.com/YangKeao)

## [0.3.14] - 2020-02-05
### Fixed
- Don't get lock inside `backtrace::Backtrace` [@yangkeao](https://github.com/YangKeao)

## [0.3.13] - 2020-01-31
### Added
- Export `prost::Message` [@yangkeao](https://github.com/YangKeao)

### Fixed
- Only use thread name on linux and macos [@yangkeao](https://github.com/YangKeao)
- Disable `#![feature(test)]` outside of tests [@kennytm](https://github.com/kennytm)

## [0.3.12] - 2019-11-27
### Fixed
- Stop timer before profiler stops [@yangkeao](https://github.com/YangKeao)

## [0.3.9] - 2019-11-08
### Added
- Support profobuf output [@lonng](https://github.com/lonng)

## [0.3.5] - 2019-11-04
### Changed
- Change crate name from `rsperftools` to `pprof-rs` [@yangkeao](https://github.com/YangKeao)

## [0.3.4] - 2019-11-04
### Changed
- Use less stack space [@yangkeao](https://github.com/YangKeao)

## [0.3.2] - 2019-11-01
### Fixed
- Seek to the start before reading file in `TempFdArray`[@yangkeao](https://github.com/YangKeao)

## [0.3.1] - 2019-11-01
### Added
- Support customized post processor for frames [@yangkeao](https://github.com/YangKeao)

### Fixed
- Fix deadlock inside the `std::thread::current().name()` [@yangkeao](https://github.com/YangKeao)

## [0.2.3] - 2019-10-31
### Fixed
- Avoid calling `malloc` inside the signal handler [@yangkeao](https://github.com/YangKeao)

## [0.1.4] - 2019-10-25
### Changed
- Implement `Send` for `Symbol` [@yangkeao](https://github.com/YangKeao)

## [0.1.3] - 2019-10-24
### Added
- Add log [@yangkeao](https://github.com/YangKeao)

### Fixed
- Stop signal handler after processing started [@yangkeao](https://github.com/YangKeao)

## [0.1.1] - 2019-10-22
### Added
- Check whether profiler is running when starting the profiler [@yangkeao](https://github.com/YangKeao)

## [0.1.0] - 2019-10-22
### Added
- Support profiling with signal handler [@yangkeao](https://github.com/YangKeao)
- Support generating flamegraph [@yangkeao](https://github.com/YangKeao)<|MERGE_RESOLUTION|>--- conflicted
+++ resolved
@@ -7,7 +7,6 @@
 ## [Unreleased]
 
 ### Added
-<<<<<<< HEAD
 - Add `demangle` setter to the `ReportBuilder` to allow using custom demangler (#126)
 
 ### Changed
@@ -17,9 +16,7 @@
 
 ### Fixed
 - Protect the error number in signal handler (#128)
-=======
 - Support custom demangler (#126)
->>>>>>> a5b1ae82
 
 ## [0.9.0] - 2022-05-09
 
